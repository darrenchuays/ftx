--- conflicted
+++ resolved
@@ -10,15 +10,9 @@
 
     def __init__(self, api_key=None, api_secret=None, ftx_sub_account=None) -> None:
         self._session = Session()
-<<<<<<< HEAD
         self.api_key = api_key
         self.api_secret = api_secret
         self.ftx_sub_account = ftx_sub_account
-=======
-        self._api_key = '' # TODO: Place your API key here
-        self._api_secret = '' # TODO: Place your API secret here
-        self._subaccount_name = None  # TODO: If using a subaccount, put its name here as a string
->>>>>>> da290eac
 
     def _get(self, path: str, params: Optional[Dict[str, Any]] = None) -> Any:
         return self._request('GET', path, params=params)
@@ -45,13 +39,8 @@
         request.headers['FTX-KEY'] = self.api_key
         request.headers['FTX-SIGN'] = signature
         request.headers['FTX-TS'] = str(ts)
-<<<<<<< HEAD
         if self.ftx_sub_account:
             request.headers['FTX-SUBACCOUNT'] = self.ftx_sub_account
-=======
-        if self._subaccount_name:
-            request.headers['FTX-SUBACCOUNT'] = self._subaccount_name
->>>>>>> da290eac
 
     def _process_response(self, response: Response) -> Any:
         try:
@@ -82,18 +71,20 @@
     def get_open_orders(self, market_name: str = None) -> List[dict]:
         return self._get(f'orders', {'market': market_name})
 
-<<<<<<< HEAD
     def get_conditional_orders(self, market_name: str) -> List[dict]:
         return self._get(f'conditional_orders', {'market': market_name})
 
     def place_order(self, future: str, side: str, price: float, size: float, type: str,
-                    reduce_only: bool = False) -> dict:
+                    reduce_only: bool = False, ioc: bool = False, post_only: bool = False) -> dict:
         return self._post('orders', {'future': future,
                                      'side': side,
                                      'price': price,
                                      'size': size,
                                      'type': type,
-                                     'reduceOnly': reduce_only})
+                                     'reduceOnly': reduce_only,
+                                     'ioc': ioc,
+                                     'postOnly': post_only,
+                                     })
 
     def market_order(self, future: str, side: str, size: float, reduce_only: bool = False) -> dict:
         return self.place_order(future, side, None, size, 'market', reduce_only)
@@ -114,16 +105,6 @@
                           {'market': market, 'side': side, 'triggerPrice': trigger_price, 'size': size,
                            'reduceOnly': reduce_only, 'type': 'stop', 'cancelLimitOnTrigger': cancel,
                            'orderPrice': None})
-=======
-    def place_order(self, market: str, side: str, price: float, size: float,
-                    ioc: bool = False, post_only: bool = False) -> dict:
-        return self._post('orders', {'market': market,
-                                     'side': side,
-                                     'price': price,
-                                     'size': size,
-                                     'ioc': ioc,
-                                     'postOnly': post_only})
->>>>>>> da290eac
 
     def cancel_order(self, order_id: str) -> dict:
         return self._delete(f'orders/{order_id}')
